--- conflicted
+++ resolved
@@ -767,15 +767,7 @@
                             )
                         )
                     except ValueError as e:
-<<<<<<< HEAD
                         self._logger(session, f"error reading file {in_file} ({e!r})", level=LogLevel.ERROR)
-=======
-                        self._logger(
-                            session,
-                            f"error reading file {in_file} ({e!r})",
-                            level=LogLevel.ERROR,
-                        )
->>>>>>> 08facf54
                 container.mask_outliers(
                     self.config["merge"]["trim_threshold"],
                     self.config["merge"]["trim_max_fraction"],
@@ -881,13 +873,7 @@
         self._logger_prefix: str = "MergeAll"
         with self.session as session:
             if self.force or self.reset_tag > 0.0:
-<<<<<<< HEAD
                 self._logger_prefix = self._logger_prefix + f"[force={self.force}, reset={time.ctime(self.reset_tag)}]"
-=======
-                self._logger_prefix = (
-                    self._logger_prefix + f"[force={self.force}, reset={time.ctime(self.reset_tag)}]"
-                )
->>>>>>> 08facf54
             self._debug(session, self._logger_prefix + "::init")
         # > output directory
         self.mrg_path: Path = self._path.joinpath("result", "merge")
@@ -1011,13 +997,7 @@
         self._logger_prefix: str = "MergeFinal"
         with self.session as session:
             if self.force or self.reset_tag > 0.0:
-<<<<<<< HEAD
                 self._logger_prefix = self._logger_prefix + f"[force={self.force}, reset={time.ctime(self.reset_tag)}]"
-=======
-                self._logger_prefix = (
-                    self._logger_prefix + f"[force={self.force}, reset={time.ctime(self.reset_tag)}]"
-                )
->>>>>>> 08facf54
             self._debug(session, self._logger_prefix + "::init")
 
         # > output directory
